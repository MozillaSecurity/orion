--- conflicted
+++ resolved
@@ -23,24 +23,19 @@
 class ReductionUpdater(ReductionWorkflow):
     """
     Attributes:
-<<<<<<< HEAD
         crash_id: CrashManager crash ID to update
         quality: Testcase quality to set for crash
         only_if_quality: Only update the crash if the existing quality matches
+        task_os: Task OS of reduction (if available)
     """
 
     def __init__(
-        self, crash_id: int, quality: int, only_if_quality: Optional[int] = None
+        self,
+        crash_id: int,
+        quality: int,
+        only_if_quality: Optional[int] = None,
+        task_os: Optional[str] = None,
     ) -> None:
-=======
-        crash_id (int): CrashManager crash ID to update
-        quality (int): Testcase quality to set for crash
-        only_if_quality (int): Only update the crash if the existing quality matches
-        task_os (str/None): Task OS of reduction (if available)
-    """
-
-    def __init__(self, crash_id, quality, only_if_quality=None, task_os=None):
->>>>>>> 4f8ad0b7
         super().__init__()
         self.crash_id = crash_id
         self.quality = quality
@@ -91,12 +86,8 @@
         return parser.parse_args(args=args)
 
     @classmethod
-<<<<<<< HEAD
     def from_args(cls, args: argparse.Namespace) -> "ReductionUpdater":
-=======
-    def from_args(cls, args):
         task_os = None
->>>>>>> 4f8ad0b7
         if args.crash_from_reduce_task:
             LOG.info(
                 "Fetching crash ID from reduction task %s", args.crash_from_reduce_task
