# coding=utf-8
# This Source Code Form is subject to the terms of the Mozilla Public
# License, v. 2.0. If a copy of the MPL was not distributed with this
# file, You can obtain one at http://mozilla.org/MPL/2.0/.
"""Common definitions for Grizzly reduction in Taskcluster
"""


import argparse
import json
import re
from abc import ABC, abstractmethod
from argparse import ArgumentParser
from functools import wraps
from logging import DEBUG, INFO, WARNING, basicConfig, getLogger
from pathlib import Path
from typing import Any, Dict, List, Optional

from Reporter.Reporter import Reporter
from taskcluster.helper import TaskclusterConfig

# Shared taskcluster configuration
Taskcluster = TaskclusterConfig("https://community-tc.services.mozilla.com")
LOG = getLogger(__name__)


# this is duplicated from grizzly status_reporter.py
def format_seconds(duration: float) -> str:
    # format H:M:S, and then remove all leading zeros with regex
    minutes, seconds = divmod(int(duration), 60)
    hours, minutes = divmod(minutes, 60)
    result = re.sub("^[0:]*", "", "%d:%02d:%02d" % (hours, minutes, seconds))
    # if the result is all zeroes, ensure one zero is output
    if not result:
        result = "0"
    # a bare number is ambiguous. output 's' for seconds
    if ":" not in result:
        result += "s"
    return result


def remote_checks(wrapped):
    """Decorator to perform error checks before using remote features"""

    @wraps(wrapped)
    def decorator(self, *args: Any, **kwargs: Any):
        if not self.serverProtocol:
            raise RuntimeError(
                "Must specify serverProtocol (configuration property: serverproto) to "
                "use remote features."
            )
        if not self.serverPort:
            raise RuntimeError(
                "Must specify serverPort (configuration property: serverport) to use "
                "remote features."
            )
        if not self.serverHost:
            raise RuntimeError(
                "Must specify serverHost (configuration property: serverhost) to use "
                "remote features."
            )
        if not self.serverAuthToken:
            raise RuntimeError(
                "Must specify serverAuthToken (configuration property: "
                "serverauthtoken) to use remote features."
            )
        return wrapped(self, *args, **kwargs)

    return decorator


class CommonArgParser(ArgumentParser):
    """Argument parser with common arguments used by reduction scripts."""

    def __init__(self, *args: Any, **kwds: Any) -> None:
        super().__init__(*args, **kwds)
        group = self.add_mutually_exclusive_group()
        group.add_argument(
            "--quiet",
            "-q",
            dest="log_level",
            action="store_const",
            const=WARNING,
            help="Be less verbose",
        )
        group.add_argument(
            "--verbose",
            "-v",
            dest="log_level",
            action="store_const",
            const=DEBUG,
            help="Be more verbose",
        )
        self.set_defaults(log_level=INFO)


class CrashManager(Reporter):
    """Class to manage access to CrashManager server."""

    @remote_checks
<<<<<<< HEAD
    def _list_objs(
        self,
        endpoint: str,
        query: Optional[Dict[str, Any]] = None,
        ordering: Optional[List[str]] = None,
    ):
        params: Optional[Dict[str, object]]
=======
    def _list_objs(self, endpoint, query=None, ordering=None):
        """Iterate over results possibly paginated by Django Rest Framework."""
>>>>>>> 4f8ad0b7
        params = {}
        if query is not None:
            assert params is not None
            params["query"] = json.dumps(query)
        if ordering is not None:
            assert params is not None
            params["ordering"] = ",".join(ordering)
        if endpoint == "crashes":
            assert params is not None
            params["include_raw"] = "0"
        params["limit"] = 1000

        returned = 0

        next_url = (
            f"{self.serverProtocol}://{self.serverHost}:{self.serverPort}"
            f"/crashmanager/rest/{endpoint}/"
        )

        while next_url:

            resp_json = self.get(next_url, params=params).json()

            if isinstance(resp_json, dict):
                next_url = resp_json["next"]
                results = resp_json["results"]
                total = resp_json["count"]
            elif isinstance(resp_json, list):
                next_url = None
                results = resp_json
                total = len(results)
            else:
                raise RuntimeError(
                    f"Server sent malformed JSON response: {resp_json!r}"
                )

            params = None

            returned += len(results)
            LOG.debug("yielding %d/%d %s", returned, total, endpoint)
            yield from results

    def list_crashes(
        self,
        query: Optional[Dict[str, Any]] = None,
        ordering: Optional[List[str]] = None,
    ):
        """List all CrashEntry objects.

        Arguments:
            query: The query definition to use.
                   (see crashmanager.views.json_to_query)
            ordering: Field(s) to order by (eg. `id` or `-id`)

        Yields:
            dict: Dict representation of CrashEntry
        """
        yield from self._list_objs("crashes", query=query, ordering=ordering)

    def list_buckets(self, query: Optional[Dict[str, Any]] = None):
        """List all Bucket objects.

        Arguments:
            query: The query definition to use.
                   (see crashmanager.views.json_to_query)

        Yields:
            dict: Dict representation of Bucket
        """
        yield from self._list_objs("buckets", query=query)

    @remote_checks
    def update_testcase_quality(self, crash_id: int, testcase_quality: int) -> None:
        """Update a CrashEntry's testcase quality.

        Arguments:
            crash_id: Crash ID to update.
            testcase_quality: Testcase quality to set.
        """
        url = (
            f"{self.serverProtocol}://{self.serverHost}:{self.serverPort}"
            f"/crashmanager/rest/crashes/{crash_id}/"
        )
        self.patch(url, data={"testcase_quality": testcase_quality})


class ReductionWorkflow(ABC):
    """Common framework for reduction scripts."""

    @abstractmethod
    def run(self) -> Optional[int]:
        """Run the actual reduction script.
        Any necessary parameters must be set on the instance in `from_args`/`__init__`.

        Returns:
            Return code (0 for success)
        """

    @staticmethod
    @abstractmethod
    def parse_args(args: Optional[List[str]] = None) -> argparse.Namespace:
        """Parse CLI arguments and return the parsed result.

        This should used `CommonArgParser` to ensure the default arguments exist for
        compatibility with `main`.

        Arguments:
            Arguments list from shell (None for sys.argv).

        Returns:
            Parsed args.
        """

    @classmethod
    @abstractmethod
    def from_args(cls, args: argparse.Namespace) -> "ReductionWorkflow":
        """Create an instance from parsed args.

        Arguments:
            Parsed args.
        """

    @staticmethod
    def ensure_credentials() -> None:
        """Ensure necessary credentials exist for reduction scripts.

        This checks:
            ~/.fuzzmanagerconf  -- fuzzmanager credentials
        """
        # get fuzzmanager config from taskcluster
        conf_path = Path.home() / ".fuzzmanagerconf"
        if not conf_path.is_file():
            key = Taskcluster.load_secrets("project/fuzzing/fuzzmanagerconf")["key"]
            conf_path.write_text(key)
            conf_path.chmod(0o400)

    @classmethod
    def main(cls, args: Optional[argparse.Namespace] = None) -> Optional[int]:
        """Main entrypoint for reduction scripts."""
        if args is None:
            args = cls.parse_args()

        assert args is not None
        # Setup logger
        basicConfig(level=args.log_level)

        # Setup credentials if needed
        cls.ensure_credentials()

        return cls.from_args(args).run()<|MERGE_RESOLUTION|>--- conflicted
+++ resolved
@@ -98,18 +98,14 @@
     """Class to manage access to CrashManager server."""
 
     @remote_checks
-<<<<<<< HEAD
     def _list_objs(
         self,
         endpoint: str,
         query: Optional[Dict[str, Any]] = None,
         ordering: Optional[List[str]] = None,
     ):
+        """Iterate over results possibly paginated by Django Rest Framework."""
         params: Optional[Dict[str, object]]
-=======
-    def _list_objs(self, endpoint, query=None, ordering=None):
-        """Iterate over results possibly paginated by Django Rest Framework."""
->>>>>>> 4f8ad0b7
         params = {}
         if query is not None:
             assert params is not None
