#!/usr/bin/env bash
# This Source Code Form is subject to the terms of the Mozilla Public
# License, v. 2.0. If a copy of the MPL was not distributed with this
# file, You can obtain one at https://mozilla.org/MPL/2.0/.

set -e
set -x

# %<---[Setup]----------------------------------------------------------------

WORKDIR=${WORKDIR:-$HOME}
cd "$WORKDIR" || exit

# shellcheck source=recipes/linux/common.sh
source ~/.local/bin/common.sh

if [[ -z "$FUZZER" ]]
then
  echo "Required environment variable FUZZER was not found!" >&2
  exit 1
fi

if [[ -z "$NO_SECRETS" ]]
then
  # setup AWS credentials to use S3
  setup-aws-credentials
fi

mkdir -p ~/.ssh
if [[ ! -e ~/.ssh/id_rsa.fuzzing-shells-private ]] && [[ -z "$NO_SECRETS" ]]
then
  get-tc-secret deploy-fuzzing-shells-private ~/.ssh/id_rsa.fuzzing-shells-private
fi
cat >> ~/.ssh/config << EOF
Host fuzzing-shells-private github.com
Hostname github.com
IdentityFile ~/.ssh/id_rsa.fuzzing-shells-private
EOF

if [[ -n "$OSSFUZZ_PROJECT" ]]
then
  if  [[ ! -d "$HOME/oss-fuzz" ]]
  then
    git-clone https://github.com/google/oss-fuzz.git
  fi
  if [[ ! -f "$HOME/.boto" ]] && [[ -z "$NO_SECRETS" ]]
  then
    get-tc-secret ossfuzz-gutils >> ~/.boto
  fi
fi

if [[ -n "$JSRT" ]]
then
  git-clone git@fuzzing-shells-private:MozillaSecurity/fuzzing-shells-private.git
  TOOLNAME="${TOOLNAME:-libFuzzer-$FUZZER}"
  FUZZER="$WORKDIR/fuzzing-shells-private/$JSRT/$FUZZER"
  JS=1
fi

<<<<<<< HEAD
if [[ -n "$XPCRT" ]]
then
  if [[ ! -e ~/.ssh/id_rsa.domino ]] || [[ ! -e ~/.ssh/id_rsa.domino-xpcshell ]]
  then
    targets=( "domino" "domino-xpcshell" )
    for target in "${targets[@]}"
    do
      get-tc-secret "deploy-$target" "$HOME/.ssh/id_rsa.${target}"
      chmod 0600 "$HOME/.ssh/id_rsa.${target}"
      cat >> ~/.ssh/config <<-EOF
			Host $target
			Hostname github.com
			IdentityFile ~/.ssh/id_rsa.$target
			EOF
    done
  fi

  set +x
  npm set //registry.npmjs.org/:_authToken="$(get-tc-secret deploy-npm)"
  set -x

  if [[ ! -e ~/domino-xpcshell ]]
  then
    git-clone git@domino-xpcshell:MozillaSecurity/domino-xpcshell.git
    (
      cd domino-xpcshell
      npm ci --no-progress
      nohup node dist/server.js "$XPCRT" &
    )

    TOOLNAME="${TOOLNAME:domino-xpcshell}"
    FUZZER="$WORKDIR/domino-xpcshell/res/client.js"
  fi
fi


# Get FuzzManager configuration from credstash.
=======
# Get FuzzManager configuration
>>>>>>> 0266b54b
# We require FuzzManager credentials in order to submit our results.
if [[ ! -e ~/.fuzzmanagerconf ]] && [[ -z "$NO_SECRETS" ]]
then
  get-tc-secret fuzzmanagerconf .fuzzmanagerconf
  # Update FuzzManager config for this instance.
  mkdir -p signatures
  cat >> .fuzzmanagerconf << EOF
sigdir = $HOME/signatures
EOF
  # Update Fuzzmanager config with suitable hostname based on the execution environment.
  setup-fuzzmanager-hostname
  chmod 0600 ~/.fuzzmanagerconf
fi

TARGET_BIN="$(./setup-target.sh)"

# %<---[Constants]------------------------------------------------------------

FUZZDATA_URL="https://github.com/mozillasecurity/fuzzdata.git/trunk"
function run-afl-libfuzzer-daemon () {
  python3 ./fuzzmanager/misc/afl-libfuzzer/afl-libfuzzer-daemon.py "$@"
}

# IPC
if [[ -n "$MOZ_IPC_MESSAGE_FUZZ_BLACKLIST" ]]
then
  mkdir -p settings/ipc
  retry svn export --force "$FUZZDATA_URL/$MOZ_IPC_MESSAGE_FUZZ_BLACKLIST" "$MOZ_IPC_MESSAGE_FUZZ_BLACKLIST"
  export MOZ_IPC_MESSAGE_FUZZ_BLACKLIST="$HOME/$MOZ_IPC_MESSAGE_FUZZ_BLACKLIST"
fi

S3_PROJECT_ARGS=()
S3_QUEUE_UPLOAD_ARGS=()

# %<---[Corpora]--------------------------------------------------------------

if [[ -n "$S3_PROJECT" ]]
then
  # Use S3 for corpus management and synchronization. Each instance will download the corpus
  # from S3 (either by downloading a bundle or by downloading a fraction of files).
  # Whenever new coverage is found, that file is uploaded to an instance-unique queue on S3
  # so other instances can download it for sharing progress. When using this, it is important
  # to have a job on the build server that periodically recombines all open S3 queues
  # into a new corpus.

  # Generic parameters for S3
  S3_PROJECT_ARGS+=(--s3-bucket mozilla-aflfuzz --project "$S3_PROJECT")

  # This option ensures that we synchronize local finds from/to S3 queues.
  # When generating coverage, it does not make sense to use this.
  if [[ -z "$COVERAGE" ]]
  then
    S3_QUEUE_UPLOAD_ARGS+=(--s3-queue-upload)
  fi

  # This can be used to download only a subset of corpus files for fuzzing
  CORPUS_DOWNLOAD_ARGS=()
  if [[ -n "$S3_CORPUS_SUBSET_SIZE" ]]
  then
    CORPUS_DOWNLOAD_ARGS+=(--s3-corpus-download-size "$S3_CORPUS_SUBSET_SIZE")
  fi

  if [[ -z "$S3_CORPUS_REFRESH" ]]
  then
    # Download the corpus from S3
    run-afl-libfuzzer-daemon "${CORPUS_DOWNLOAD_ARGS[@]}" "${S3_PROJECT_ARGS[@]}" --s3-corpus-download corpora/
  fi
elif [[ -n "$OSSFUZZ_PROJECT" ]]
then
  # Use synced corpora from OSSFuzz.
  mkdir -p ./corpora
  python3 ./oss-fuzz/infra/helper.py download_corpora --fuzz-target "$FUZZER" "$OSSFUZZ_PROJECT" || true
  CORPORA_PATH="./oss-fuzz/build/corpus/$OSSFUZZ_PROJECT/$FUZZER"
  if [[ -d "$CORPORA_PATH" ]]
  then
    set +x
    cp "$CORPORA_PATH"/* ./corpora/ || true
    set -x
  fi
elif [[ -n "$CORPORA" ]]
then
  # Use a static corpus instead
  retry svn export --force "$FUZZDATA_URL/$CORPORA" ./corpora/
else
  mkdir -p ./corpora
fi

CORPORA="./corpora/"

# %<---[Tokens]---------------------------------------------------------------

if [[ -n "$TOKENS" ]]
then
  retry svn export --force "$FUZZDATA_URL/$TOKENS" ./tokens.dict
  TOKENS="-dict=./tokens.dict"
fi

# %<---[Sanitizer]------------------------------------------------------------

export ASAN_SYMBOLIZER_PATH=/usr/bin/llvm-symbolizer

ASAN_OPTIONS=\
print_scariness=true:\
strip_path_prefix=/builds/worker/workspace/build/src/:\
dedup_token_length=1:\
print_cmdline=true:\
detect_stack_use_after_scope=true:\
detect_invalid_pointer_pairs=2:\
strict_init_order=true:\
check_initialization_order=true:\
allocator_may_return_null=true:\
start_deactivated=false:\
strict_string_checks=true:\
$ASAN

export ASAN_OPTIONS=${ASAN_OPTIONS//:/ }

UBSAN_OPTIONS=\
strip_path_prefix=/builds/worker/workspace/build/src/:\
print_stacktrace=1:\
print_summary=1:\
halt_on_error=1:\
$UBSAN

export UBSAN_OPTIONS=${UBSAN_OPTIONS//:/ }

# %<---[StatusFile]-----------------------------------------------------------

if [[ "${SHIP,,}" = "taskcluster" ]]; then
tee run-tcreport.sh << EOF
#!/bin/bash
while true; do python3 -m TaskStatusReporter --report-from-file ./stats --keep-reporting 60 --random-offset 30; sleep 30; done
EOF
chmod u+x run-tcreport.sh
screen -t tcreport -dmS tcreport ./run-tcreport.sh
else
tee run-ec2report.sh << EOF
#!/bin/bash
python3 -m EC2Reporter --report-from-file ./stats --keep-reporting 60 --random-offset 30
EOF
chmod u+x run-ec2report.sh
screen -t ec2report -dmS ec2report ./run-ec2report.sh
fi

# %<---[LibFuzzer]------------------------------------------------------------

export LIBFUZZER=1
export MOZ_HEADLESS=1
export MOZ_RUN_GTEST=1
export RUST_BACKTRACE="${RUST_BACKTRACE:-1}"
if [[ "$JS" = 1 ]]
then
  export LD_LIBRARY_PATH=~/js/dist/bin
fi

TARGET_ARGS=""
if [[ -n "$XPCRT" ]]
then
  TARGET_ARGS="-xpcshell"
fi

# shellcheck disable=SC2206
LIBFUZZER_ARGS=($LIBFUZZER_ARGS -entropic=1 $TOKEN $CORPORA)
if [[ -z "$LIBFUZZER_INSTANCES" ]]
then
  LIBFUZZER_INSTANCES=$(nproc)
fi

# Support auto reduction, format is "MIN;PERCENT".
LIBFUZZER_AUTOREDUCE_ARGS=()
if [[ -n "$LIBFUZZER_AUTOREDUCE" ]]
then
  IFS=';' read -r -a LIBFUZZER_AUTOREDUCE_PARAMS <<< "$LIBFUZZER_AUTOREDUCE"
  LIBFUZZER_AUTOREDUCE_ARGS+=(--libfuzzer-auto-reduce-min "${LIBFUZZER_AUTOREDUCE_PARAMS[0]}" --libfuzzer-auto-reduce "${LIBFUZZER_AUTOREDUCE_PARAMS[1]}")
fi

if [[ -z "$S3_CORPUS_REFRESH" ]]
then
  update-ec2-status "Starting afl-libfuzzer-daemon with $LIBFUZZER_INSTANCES instances" || true
  # Run LibFuzzer
  run-afl-libfuzzer-daemon "${S3_PROJECT_ARGS[@]}" "${S3_QUEUE_UPLOAD_ARGS[@]}" \
    --fuzzmanager \
    --libfuzzer "${LIBFUZZER_AUTOREDUCE_ARGS[@]}" \
    --libfuzzer-instances "$LIBFUZZER_INSTANCES" \
    --stats "./stats" \
    --tool "${TOOLNAME:-libFuzzer-$FUZZER}" \
    --cmd "$HOME/$TARGET_BIN" "$TARGET_ARGS" "${LIBFUZZER_ARGS[@]}"
else
  update-ec2-status "Starting afl-libfuzzer-daemon with --s3-corpus-refresh" || true
  run-afl-libfuzzer-daemon "${S3_PROJECT_ARGS[@]}" \
    --s3-corpus-refresh "$HOME/workspace" \
    --libfuzzer \
    --build "$(dirname "$HOME/$TARGET_BIN")"
fi<|MERGE_RESOLUTION|>--- conflicted
+++ resolved
@@ -57,7 +57,6 @@
   JS=1
 fi
 
-<<<<<<< HEAD
 if [[ -n "$XPCRT" ]]
 then
   if [[ ! -e ~/.ssh/id_rsa.domino ]] || [[ ! -e ~/.ssh/id_rsa.domino-xpcshell ]]
@@ -94,10 +93,7 @@
 fi
 
 
-# Get FuzzManager configuration from credstash.
-=======
 # Get FuzzManager configuration
->>>>>>> 0266b54b
 # We require FuzzManager credentials in order to submit our results.
 if [[ ! -e ~/.fuzzmanagerconf ]] && [[ -z "$NO_SECRETS" ]]
 then
