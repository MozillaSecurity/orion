# coding: utf-8
# This Source Code Form is subject to the terms of the Mozilla Public
# License, v. 2.0. If a copy of the MPL was not distributed with this
# file, You can obtain one at https://mozilla.org/MPL/2.0/.
"""Scheduler for Orion tasks"""


import argparse

from datetime import datetime
import re
from logging import getLogger
from pathlib import Path
from string import Template
from typing import Dict, List, Optional

from taskcluster.exceptions import TaskclusterFailure
from taskcluster.utils import slugId, stringDate
from yaml import safe_load as yaml_load

from . import (
    ARTIFACTS_EXPIRE,
    DEADLINE,
    MAX_RUN_TIME,
    OWNER_EMAIL,
    PROVISIONER_ID,
    SCHEDULER_ID,
    SOURCE_URL,
    WORKER_TYPE,
    WORKER_TYPE_BREW,
    WORKER_TYPE_MSYS,
    Taskcluster,
)
from .git import GithubEvent
<<<<<<< HEAD
from .orion import Recipe, Service, ServiceMsys, Services, ToxServiceTest
=======
from .orion import Service, ServiceHomebrew, ServiceMsys, Services
>>>>>>> 4f8ad0b7

LOG = getLogger(__name__)
TEMPLATES = (Path(__file__).parent / "task_templates").resolve()
BUILD_TASK = Template((TEMPLATES / "build.yaml").read_text())
MSYS_TASK = Template((TEMPLATES / "build_msys.yaml").read_text())
MSYS_EXE_TASK = Template((TEMPLATES / "build_msys_exe.yaml").read_text())
HOMEBREW_TASK = Template((TEMPLATES / "build_homebrew.yaml").read_text())
PUSH_TASK = Template((TEMPLATES / "push.yaml").read_text())
TEST_TASK = Template((TEMPLATES / "test.yaml").read_text())
RECIPE_TEST_TASK = Template((TEMPLATES / "recipe_test.yaml").read_text())


class Scheduler:
    """Decision logic for scheduling Orion build/push tasks in Taskcluster.

    Attributes:
        github_event: The event that triggered this decision.
        now: The time to calculate task times from.
        task_group: The taskGroupID to add created tasks to.
        docker_secret: The Taskcluster secret name holding Docker Hub credentials.
        push_branch: The branch name that should trigger a push to Docker Hub.
        services (Services): The services
        dry_run: Perform everything *except* actually queuing tasks in TC.
    """

    def __init__(
        self,
        github_event: GithubEvent,
        now: Optional[datetime],
        task_group: str,
        docker_secret: str,
        push_branch: str,
        dry_run: bool = False,
    ) -> None:
        """Initialize a Scheduler instance.

        Arguments:
            github_event: The event that triggered this decision.
            now: The time to calculate task times from.
            task_group: The taskGroupID to add created tasks to.
            docker_secret: The Taskcluster secret name holding Docker Hub creds.
            push_branch: The branch name that should trigger a push to Docker Hub.
            dry_run: Don't actually queue tasks in Taskcluster.
        """
        self.github_event = github_event
        self.now = now
        self.task_group = task_group
        self.docker_secret = docker_secret
        self.push_branch = push_branch
        self.dry_run = dry_run
        assert self.github_event.repo is not None
        self.services = Services(self.github_event.repo)

    def mark_services_for_rebuild(self) -> None:
        """Check for services that need to be rebuilt.
        These will have their `dirty` attribute set, which is used to create tasks.
        """
        forced = set()
        assert self.github_event.commit_message is not None
        for match in re.finditer(
            r"/force-rebuild(=[A-Za-z0-9_.,-]+)?", self.github_event.commit_message
        ):
            if "=" in match.group(0):
                for svc in match.group(1)[1:].split(","):
                    assert (
                        svc in self.services
                    ), f"/force-rebuild of unknown service {svc}"
                    self.services[svc].dirty = True
                    forced.add(svc)
            else:
                LOG.info("/force-rebuild detected, all services will be marked dirty")
                for service in self.services.values():
                    service.dirty = True
                return None  # short-cut, no point in continuing
        if forced:
            LOG.info(
                "/force-rebuild detected for service: %s", ", ".join(sorted(forced))
            )
        self.services.mark_changed_dirty(self.github_event.list_changed_paths())

    def _create_build_task(
        self, service, dirty_dep_tasks, test_tasks, service_build_tasks
    ):
        if self.github_event.pull_request is not None:
            build_index = (
                f"index.project.fuzzing.orion.{service.name}"
                f".pull_request.{self.github_event.pull_request}"
            )
        else:
            build_index = (
                f"index.project.fuzzing.orion.{service.name}"
                f".{self.github_event.branch}"
            )
        assert self.now is not None
        if isinstance(service, ServiceMsys):
            if service.base.endswith(".exe"):
                if not service.base.endswith(".sfx.exe"):
                    LOG.warning("'base' ends with .exe, but not .sfx.exe", service.base)
                task_template = MSYS_EXE_TASK
            else:
                task_template = MSYS_TASK
            build_task = yaml_load(
                task_template.substitute(
                    clone_url=self.github_event.http_url,
                    commit=self.github_event.commit,
                    deadline=stringDate(self.now + DEADLINE),
                    expires=stringDate(self.now + ARTIFACTS_EXPIRE),
                    max_run_time=int(MAX_RUN_TIME.total_seconds()),
                    msys_base_url=service.base,
                    now=stringDate(self.now),
                    owner_email=OWNER_EMAIL,
                    provisioner=PROVISIONER_ID,
                    route=build_index,
                    scheduler=SCHEDULER_ID,
                    service_name=service.name,
                    setup_sh_path=str(
                        (service.root / "setup.sh").relative_to(service.context)
                    ),
                    source_url=SOURCE_URL,
                    task_group=self.task_group,
                    worker=WORKER_TYPE_MSYS,
                )
            )
        elif isinstance(service, ServiceHomebrew):
            build_task = yaml_load(
                HOMEBREW_TASK.substitute(
                    clone_url=self.github_event.http_url,
                    commit=self.github_event.commit,
                    deadline=stringDate(self.now + DEADLINE),
                    expires=stringDate(self.now + ARTIFACTS_EXPIRE),
                    max_run_time=int(MAX_RUN_TIME.total_seconds()),
                    homebrew_base_url=service.base,
                    now=stringDate(self.now),
                    owner_email=OWNER_EMAIL,
                    provisioner=PROVISIONER_ID,
                    route=build_index,
                    scheduler=SCHEDULER_ID,
                    service_name=service.name,
                    setup_sh_path=str(
                        (service.root / "setup.sh").relative_to(service.context)
                    ),
                    source_url=SOURCE_URL,
                    task_group=self.task_group,
                    worker=WORKER_TYPE_BREW,
                )
            )
        else:
            build_task = yaml_load(
                BUILD_TASK.substitute(
                    clone_url=self.github_event.http_url,
                    commit=self.github_event.commit,
                    deadline=stringDate(self.now + DEADLINE),
                    dockerfile=str(service.dockerfile.relative_to(service.context)),
                    expires=stringDate(self.now + ARTIFACTS_EXPIRE),
                    load_deps="1" if dirty_dep_tasks else "0",
                    max_run_time=int(MAX_RUN_TIME.total_seconds()),
                    now=stringDate(self.now),
                    owner_email=OWNER_EMAIL,
                    provisioner=PROVISIONER_ID,
                    route=build_index,
                    scheduler=SCHEDULER_ID,
                    service_name=service.name,
                    source_url=SOURCE_URL,
                    task_group=self.task_group,
                    worker=WORKER_TYPE,
                )
            )
        build_task["dependencies"].extend(dirty_dep_tasks + test_tasks)
        task_id = service_build_tasks[service.name]
        LOG.info(
            "%s task %s: %s", self._create_str, task_id, build_task["metadata"]["name"]
        )
        if not self.dry_run:
            try:
                Taskcluster.get_service("queue").createTask(task_id, build_task)
            except TaskclusterFailure as exc:  # pragma: no cover
                LOG.error("Error creating build task: %s", exc)
                raise
        return task_id

    def _create_push_task(self, service, service_build_tasks):
        assert self.now is not None
        push_task = yaml_load(
            PUSH_TASK.substitute(
                clone_url=self.github_event.http_url,
                commit=self.github_event.commit,
                deadline=stringDate(self.now + DEADLINE),
                docker_secret=self.docker_secret,
                max_run_time=int(MAX_RUN_TIME.total_seconds()),
                now=stringDate(self.now),
                owner_email=OWNER_EMAIL,
                provisioner=PROVISIONER_ID,
                scheduler=SCHEDULER_ID,
                service_name=service.name,
                source_url=SOURCE_URL,
                task_group=self.task_group,
                worker=WORKER_TYPE,
            )
        )
        push_task["dependencies"].append(service_build_tasks[service.name])
        task_id = slugId()
        LOG.info(
            "%s task %s: %s", self._create_str, task_id, push_task["metadata"]["name"]
        )
        if not self.dry_run:
            try:
                Taskcluster.get_service("queue").createTask(task_id, push_task)
            except TaskclusterFailure as exc:  # pragma: no cover
                LOG.error("Error creating push task: %s", exc)
                raise
        return task_id

    def _create_svc_test_task(
        self,
        service: Service,
        test: ToxServiceTest,
        service_build_tasks: Dict[str, str],
    ):
        test_image = test.image
        deps = []
        if test_image in service_build_tasks:
            if self.services[test_image].dirty:
                deps.append(service_build_tasks[test_image])
                image = {
                    "type": "task-image",
                    "taskId": service_build_tasks[test_image],
                }
            else:
                image = {
                    "type": "indexed-image",
                    "namespace": (
                        f"project.fuzzing.orion.{test_image}.{self.push_branch}"
                    ),
                }
            image["path"] = f"public/{test.image}.tar.zst"
        assert self.now is not None
        test_task = yaml_load(
            TEST_TASK.substitute(
                deadline=stringDate(self.now + DEADLINE),
                max_run_time=int(MAX_RUN_TIME.total_seconds()),
                now=stringDate(self.now),
                owner_email=OWNER_EMAIL,
                provisioner=PROVISIONER_ID,
                scheduler=SCHEDULER_ID,
                service_name=service.name,
                source_url=SOURCE_URL,
                task_group=self.task_group,
                test_name=test.name,
                worker=WORKER_TYPE,
            )
        )
        test_task["payload"]["image"] = image
        test_task["dependencies"].extend(deps)
        assert self.services.root is not None
        service_path = str(service.root.relative_to(self.services.root))
        assert self.github_event.commit is not None
        assert self.github_event.fetch_ref is not None
        test.update_task(
            test_task,
            self.github_event.http_url,
            self.github_event.fetch_ref,
            self.github_event.commit,
            service_path,
        )
        task_id = slugId()
        LOG.info(
            "%s task %s: %s", self._create_str, task_id, test_task["metadata"]["name"]
        )
        if not self.dry_run:
            try:
                Taskcluster.get_service("queue").createTask(task_id, test_task)
            except TaskclusterFailure as exc:  # pragma: no cover
                LOG.error("Error creating test task: %s", exc)
                raise
        return task_id

    def _create_recipe_test_task(
        self, recipe: Recipe, dep_tasks: List[str], recipe_test_tasks: Dict[str, str]
    ) -> str:
        assert self.services.root is not None
        service_path = self.services.root / "services" / "test-recipes"
        dockerfile = service_path / f"Dockerfile-{recipe.file.stem}"
        if not dockerfile.is_file():
            dockerfile = service_path / "Dockerfile"
        assert self.now is not None
        test_task = yaml_load(
            RECIPE_TEST_TASK.substitute(
                clone_url=self.github_event.http_url,
                commit=self.github_event.commit,
                deadline=stringDate(self.now + DEADLINE),
                dockerfile=str(dockerfile.relative_to(self.services.root)),
                max_run_time=int(MAX_RUN_TIME.total_seconds()),
                now=stringDate(self.now),
                owner_email=OWNER_EMAIL,
                provisioner=PROVISIONER_ID,
                recipe_name=recipe.name,
                scheduler=SCHEDULER_ID,
                source_url=SOURCE_URL,
                task_group=self.task_group,
                worker=WORKER_TYPE,
            )
        )
        test_task["dependencies"].extend(dep_tasks)
        task_id = recipe_test_tasks[recipe.name]
        LOG.info(
            "%s task %s: %s", self._create_str, task_id, test_task["metadata"]["name"]
        )
        if not self.dry_run:
            try:
                Taskcluster.get_service("queue").createTask(task_id, test_task)
            except TaskclusterFailure as exc:  # pragma: no cover
                LOG.error("Error creating recipe test task: %s", exc)
                raise
        return task_id

    @property
    def _create_str(self) -> str:
        if self.dry_run:
            return "Would create"
        return "Creating"

    @property
    def _created_str(self) -> str:
        if self.dry_run:
            return "Would create"
        return "Created"

    def create_tasks(self) -> None:
        """Create test/build/push tasks in Taskcluster."""
        if self.github_event.event_type == "release":
            LOG.warning("Detected release event. Nothing to do!")
            return None
        should_push = (
            self.github_event.event_type == "push"
            and self.github_event.branch == self.push_branch
        )
        service_build_tasks = {service: slugId() for service in self.services}
        recipe_test_tasks = {recipe: slugId() for recipe in self.services.recipes}
        test_tasks_created = set()
        build_tasks_created = set()
        push_tasks_created = set()
        if not should_push:
            LOG.info(
                "Not pushing to Docker Hub (event is %s, branch is %s, only push %s)",
                self.github_event.event_type,
                self.github_event.branch,
                self.push_branch,
            )
        to_create = sorted(
            self.services.recipes.values(), key=lambda x: x.name
        ) + sorted(self.services.values(), key=lambda x: x.name)
        while to_create:
            obj = to_create.pop(0)
            is_svc = isinstance(obj, Service)
            is_msys = isinstance(obj, ServiceMsys)
            is_brew = isinstance(obj, ServiceHomebrew)

            if not obj.dirty:
                if is_svc:
                    LOG.info("Service %s doesn't need to be rebuilt", obj.name)
                continue
            dirty_dep_tasks = [
                service_build_tasks[dep]
                for dep in obj.service_deps
                if self.services[dep].dirty
            ]
            if is_svc:
                dirty_test_dep_tasks = [
                    service_build_tasks[test.image]
                    for test in obj.tests
                    if test.image in service_build_tasks
                    and self.services[test.image].dirty
                ]
            else:
                dirty_test_dep_tasks = []
            dirty_recipe_test_tasks = [
                recipe_test_tasks[recipe]
                for recipe in obj.recipe_deps
                if self.services.recipes[recipe].dirty
            ]

            pending_deps = (
                set(dirty_dep_tasks) | set(dirty_test_dep_tasks)
            ) - build_tasks_created
            pending_deps |= set(dirty_recipe_test_tasks) - test_tasks_created
            if pending_deps:
                if is_svc:
                    task_id = service_build_tasks[obj.name]
                else:
                    task_id = recipe_test_tasks[obj.name]

                LOG.debug(
                    "Can't create %s %s task %s before dependencies: %s",
                    type(obj).__name__,
                    obj.name,
                    task_id,
                    ", ".join(pending_deps),
                )
                to_create.append(obj)
                continue

            if is_svc:
                test_tasks = []
                for test in obj.tests:
                    assert isinstance(obj, Service)
                    task_id = self._create_svc_test_task(obj, test, service_build_tasks)
                    test_tasks_created.add(task_id)
                    test_tasks.append(task_id)
                test_tasks.extend(dirty_recipe_test_tasks)

                build_tasks_created.add(
                    self._create_build_task(
                        obj, dirty_dep_tasks, test_tasks, service_build_tasks
                    )
                )
                if should_push and not (is_msys or is_brew):
                    push_tasks_created.add(
                        self._create_push_task(obj, service_build_tasks)
                    )
            else:
                test_tasks_created.add(
                    self._create_recipe_test_task(
                        obj,
                        dirty_dep_tasks + dirty_recipe_test_tasks,
                        recipe_test_tasks,
                    )
                )
        LOG.info(
            "%s %d test tasks, %d build tasks and %d push tasks",
            self._created_str,
            len(test_tasks_created),
            len(build_tasks_created),
            len(push_tasks_created),
        )

    @classmethod
    def main(cls, args: argparse.Namespace) -> int:
        """Decision procedure.

        Arguments:
            args: Arguments as returned by `parse_ci_args()`

        Returns:
            Shell return code.
        """
        # get the github event & repo
        evt = GithubEvent.from_taskcluster(args.github_action, args.github_event)
        try:

            # create the scheduler
            sched = cls(
                evt,
                args.now,
                args.task_group,
                args.docker_hub_secret,
                args.push_branch,
                args.dry_run,
            )

            sched.mark_services_for_rebuild()

            # schedule tasks
            sched.create_tasks()
        finally:
            evt.cleanup()

        return 0<|MERGE_RESOLUTION|>--- conflicted
+++ resolved
@@ -32,11 +32,14 @@
     Taskcluster,
 )
 from .git import GithubEvent
-<<<<<<< HEAD
-from .orion import Recipe, Service, ServiceMsys, Services, ToxServiceTest
-=======
-from .orion import Service, ServiceHomebrew, ServiceMsys, Services
->>>>>>> 4f8ad0b7
+from .orion import (
+    Recipe,
+    Service,
+    ServiceHomebrew,
+    ServiceMsys,
+    Services,
+    ToxServiceTest,
+)
 
 LOG = getLogger(__name__)
 TEMPLATES = (Path(__file__).parent / "task_templates").resolve()
