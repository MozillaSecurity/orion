--- conflicted
+++ resolved
@@ -252,12 +252,8 @@
         else:
             tests = []
         if "type" in metadata:
-<<<<<<< HEAD
-            assert metadata["type"] in {"docker", "msys"}
+            assert metadata["type"] in {"docker", "msys", "homebrew"}
         result: Service
-=======
-            assert metadata["type"] in {"docker", "msys", "homebrew"}
->>>>>>> 4f8ad0b7
         if metadata.get("type") == "msys":
             base = metadata["base"]
             assert (metadata_path.parent / "setup.sh").is_file()
