#!/usr/bin/env python3
# coding: utf-8
# This Source Code Form is subject to the terms of the Mozilla Public
# License, v. 2.0. If a copy of the MPL was not distributed with this
# file, You can obtain one at https://mozilla.org/MPL/2.0/.

"""
A script that aids in building and publishing multiple 🐳 containers as microservices within a
single repository aka monorepo.
"""

__author__ = "Christoph Diehl <cdiehl@mozilla.com>"
__version__ = "2.0.0"

import os
import sys
import json
import logging
import argparse
import subprocess
import http.client

try:
    import yaml
except ImportError as error:
    print("Consider: pip3 install -r requirements.txt")
    sys.exit(1)


class MonorepoManagerException(Exception):
    """Exception class for Monorepo Manager."""


class Common:
    """Common methods and functions shared across CI and CD.
    """

    def __init__(self):
        self.logger = logging.getLogger(self.__class__.__name__)

    @classmethod
    def get_service_in_hierarchy(cls, folder):
        """Locates a service in an arbitrary large hierarchy and determines the service.
        """
        service_path = cls.find_service_in_parent(folder)
        if service_path is None:
            return None
        return os.path.join(service_path, "service.yaml")

    @classmethod
    def find_service_in_parent(cls, folder):
        """Searches backwards in the hierarchy to find the service containing the Dockerfile.
        """
        content = os.listdir(folder)
        if "service.yaml" in content:
            return folder
        folders = folder.split(os.sep)
        if len(folders) > 1:
            folders.pop()
            return cls.find_service_in_parent(os.sep.join(folders))
        return None

    @classmethod
    def find_services(cls, root):
        """Searches forward to find all services. Usually used in cron tasks to rebuild every container.
        """
        folders = []
        for dirpath, _, files in os.walk(root):
            for fname in files:
                if fname == "service.yaml":
                    folders.append(dirpath)
        return folders

    @classmethod
    def is_test(cls, folder):
        """Whether the folder is a container structure test folder.
        """
        return os.path.basename(folder) == "tests"

    @classmethod
    def read_service_metadata(cls, filename="service.yaml"):
        """Reads the metadata information file of the service.
        """
        if os.path.isfile(filename):
            with open(filename) as fo:
                return yaml.safe_load(fo.read())
        return None


class CI(Common):
    """CI base class.
    """


class CD(Common):
    """CD base class.
    """


class DockerHub(CD):
    """DockerHub auxiliary class.
    """

    ORG = os.environ.get("DOCKER_ORG")

    def __init__(self, dockerfile, image_name, version):
        super().__init__()
        self.dockerfile = dockerfile
        self.image_name = image_name
        self.version = version
        self.tags = []
        self.root = os.path.abspath(os.path.dirname(self.dockerfile))
        self.repository = "{}/{}".format(DockerHub.ORG, self.image_name)

    def build(self, arch="", options=None):
        """Builds a Docker image.
        """
        self.logger.info("Building image for service: %s", self.dockerfile)

        build_args = None
        if options:
            build_args = options.get("build_args")

        version_prefix = ""
        if arch:
            version_prefix = arch + "-"

        version1 = "{}{}".format(version_prefix, self.version)
        version2 = "{}{}".format(version_prefix, "latest")

        self.tags.append("{}:{}".format(self.repository, version1))
        self.tags.append("{}:{}".format(self.repository, version2))

        # Generate the build command.
        # fmt: off
        command = [
            "docker",
            "build",
            "--pull",
            "--no-cache",
            "--compress",
            "-t", self.tags[0],
            "-t", self.tags[1],
            "-f", self.dockerfile,
        ]
        # fmt: on
        if build_args:
            for arg in build_args:
                command.extend(["--build-arg", arg])
        command.append(self.root)

        self._run(command)

    def push(self):
        """Pushes docker image with defined tag and tag latest to registry.
        """
        self.logger.info("Pushing image for service '%s' to registry.", self.image_name)

        for tag in self.tags:
            self._run(["docker", "push", tag])

    def manifest(self, path):
        self._run(path.split())

    def test(self, arch=None):
        """Runs structural container tests against an image.
        """
        self.logger.info("Testing container integrity of image: %s", self.image_name)

        # Do we have a |tests| folder for this service?
        testpath = os.path.join(self.root, "tests")
        if not os.path.isdir(testpath):
            return

        # Collect all container test configurations.
        confs = []
        for filename in os.listdir(testpath):
            if filename.endswith("_test.yaml") or filename.endswith("_test.yml"):
                confs.append(os.path.join("/tmp/tests", filename))
        if not confs:
            return

        # Build the command which will fetch and run the container-structure-test image.
        version = "{}-latest".format(arch) if arch else "latest"
        # fmt: off
        command = [
<<<<<<< HEAD
            'docker', 'run', '--rm',
            '-v', '/var/run/docker.sock:/var/run/docker.sock',
            '-v', '{}/:/tmp/tests/'.format(testpath),
            'gcr.io/gcp-runtimes/container-structure-test:latest',
            'test',
            '--image', '{}/{}:latest'.format(DockerHub.ORG, self.service)
=======
            "docker", "run", "--rm",
            "-v", "/var/run/docker.sock:/var/run/docker.sock",
            "-v", "{}/:/tmp/tests/".format(testpath),
            "gcr.io/gcp-runtimes/container-structure-test:latest",
            "test",
            "--quiet",
            "--image",
            "{}:{}".format(self.repository, version),
>>>>>>> 9ebe5850
        ]
        # fmt: on
        for name in confs:
            command.extend(["--config", name])

        # Run the tests.
        self._run(command)

    def _run(self, command):
        self.logger.debug(command)
        try:
            subprocess.check_call(command)
        except subprocess.CalledProcessError as error:
            raise MonorepoManagerException(error)


class Git(Common):
    """Git utility class.
    """

    @staticmethod
    def revision():
        """Returns the HEAD revision id of the repository.
        """
        command = ["git", "rev-parse", "--short", "HEAD"]
        return subprocess.check_output(command).strip().decode("utf-8")

    def has_trigger(self, commit_range, path="."):
        """Returns folders which changed within a commit range.
        """
        commits = subprocess.check_output(['git', 'show', '--shortstat', commit_range]).decode('utf-8')

        # look in commit message for a force-rebuild command
        if '/force-rebuild' in commits:
            self.logger.info('/force-rebuild command found.')
            return self.find_services(path)

        self.logger.info('Finding containers that changed in "%s"', commit_range)

        command = ["git", "diff", "--name-only", commit_range, path]
        diff = subprocess.check_output(command).split()

        folders = {
            os.path.dirname(line).decode("utf-8")
            for line in diff
            if os.path.dirname(line)
        }
<<<<<<< HEAD
        self.logger.info('The following folders contain changes: %s', folders)

=======
        self.logger.info("The following folders contain changes: %s", folders)
>>>>>>> 9ebe5850
        return folders


class Travis(CI):
    """Travis CI helper class.

    Requires the following environment variables to be set:

        TRAVIS_COMMIT_RANGE - Used to find out which images changed since the last commit.
        TRAVIS_PULL_REQUEST - If set to true, we shall not push images to the Docker registry.
        TRAVIS_BRANCH       - We only want to push images for builds on the master branch.
        TRAVIS_EVENT_TYPE   - In case of a cron task we want to force build nightlies.
    """

    PUSH_BRANCH = "master"

    def __init__(self):
        super().__init__()
        # fmt: off
        self.commit_range = os.environ.get("TRAVIS_COMMIT_RANGE", "").replace("...", "..")
        self.is_cron = os.environ.get("TRAVIS_EVENT_TYPE") == "cron"
        self.is_pull_request = os.environ.get("TRAVIS_PULL_REQUEST")
        self.branch = os.environ.get("TRAVIS_BRANCH")
        # fmt: on

    def start(self, service_dir, options, version):
        """Runs the build process and optionally tests and pushes to the registry.
        """
        service_file = os.path.join(service_dir, "service.yaml")
        if not os.path.isfile(service_file):
            self.logger.error("Meta information missing for: %s", service_dir)
            return
        logging.info("Reading service meta information from: %s", service_file)
        metadata = self.read_service_metadata(service_file)
        if not metadata:
            self.logger.error("No valid meta information in: %s", service_file)
            return

        # Global settings
        image_name = metadata.get("name")
        architectures = metadata.get("arch", [])
        manifest = metadata.get("manifest")

        # Sanitiy checking
        if not image_name:
            self.logger.error("A name for the image must be given.")
            return
        if len(architectures) > 1 and not manifest:
            self.logger.error("Multiple architectures provided but no manifest given.")
            return

        if architectures:
            for arch, arch_opts in architectures.items():
                # Local settings
                dockerfile = None
                if arch_opts:
                    dockerfile = architectures[arch].get("dockerfile")
                dockerfile = os.path.join(service_dir, dockerfile or "Dockerfile")

                docker = DockerHub(dockerfile, image_name, version)
                if options.build:
                    docker.build(arch, arch_opts)

                if options.test:
                    docker.test(arch)

                # fmt: off
                if options.deliver:
                    if self.is_pull_request == "false" and self.branch == self.PUSH_BRANCH:
                        docker.push()
                # fmt: on
        else:
            dockerfile = os.path.join(service_dir, "Dockerfile")

            docker = DockerHub(dockerfile, image_name, version)
            if options.build:
                docker.build()

            if options.test:
                docker.test()

            # fmt: off
            if options.deliver:
                if self.is_pull_request == "false" and self.branch == self.PUSH_BRANCH:
                    docker.push()
            # fmt: on

        if manifest:
            docker.manifest(manifest)

    def run(self, options):
        """Initiates the CI/CD run at Travis.
        """
        version = "nightly" if self.is_cron else Git.revision()
        if self.is_cron:
            # This is a cron task.
            # We rebuild and optionally publish every found service.
            for service_dir in self.find_services(options.path):
                self.start(os.path.abspath(service_dir), options, version)
        else:
            if not self.commit_range:
                raise MonorepoManagerException(
                    "Could not find a commit range - aborting."
                )
            # We only rebuild and optionally publish each service which has new changes.
            for folder in Git().has_trigger(self.commit_range, options.path):
                if self.is_test(folder):
                    # Test folders do not qualify for rebuilds.
                    self.logger.debug("Folder %s is a test folder - ignoring.", folder)
                    continue
                self.start(folder, options, version)


class TravisAPI(CI):
    """Travis CI REST API bridge for local build managment.

    To obtain a Travis token run either:

        travis login --org | --com
        travis token --org | --com

    or visit: https://travis-ci.org/profile
    """

    def run(self, options, branch="master"):
        """Triggers a build at Travis CI with the Travis REST API.
        """
        if not hasattr(options, "token") or not options.token:
            raise MonorepoManagerException("No Travis token provided.")

        tld = "com" if options.pro else "org"
        url = "api.travis-ci.{0}".format(tld)
        repo = options.repo.replace("/", "%2F")
        headers = {
            "Content-Type": "application/json",
            "Accept": "application/json",
            "Travis-API-Version": 3,
            "Authorization": "token {0}".format(options.token),
        }
        conf = options.conf.read()
        request = {
            "request": {
                "branch": branch,
                "config": json.loads(json.dumps(yaml.safe_load(conf))),
            }
        }
        params = json.dumps(request)

        connection = http.client.HTTPSConnection(url)
        self.logger.debug("Sending HTTP headers: %s", headers)
        self.logger.debug("Sending request body: %s", params)
        connection.request("POST", "/repo/{0}/requests".format(repo), params, headers)

        response = connection.getresponse()
        self.logger.info(response.read().decode())


class MonorepoManager:
    """Command-line interface for MonorepoManager.
    """

    HOME = os.path.dirname(os.path.abspath(__file__))

    @classmethod
    def parse_args(cls):
        """Arguments for the MonorepoManager.
        """
        parser = argparse.ArgumentParser(
            add_help=False,
            description="Monorepo Manager",
            epilog="The exit status is 0 for non-failures and 1 for failures.",
            formatter_class=argparse.ArgumentDefaultsHelpFormatter,
            prog="Monorepo",
        )

        # fmt: off
        m = parser.add_argument_group('Mandatory Arguments')  # pylint: disable=invalid-name
        m.add_argument('-ci',
                       required=True,
                       metavar='backend',
                       type=str,
                       help='Name of the used CI backend.')

        o = parser.add_argument_group('Optional Arguments')  # pylint: disable=invalid-name
        o.add_argument('-path',
                       type=str,
                       default=os.path.relpath(os.getcwd()),
                       help='Set folder explicitly.')
        o.add_argument('-build',
                       action='store_true',
                       default=False,
                       help='Build Docker images')
        o.add_argument('-deliver',
                       action='store_true',
                       default=False,
                       help='Push Docker images')
        o.add_argument('-test',
                       action='store_true',
                       default=False,
                       help='Test Docker containers')
        o.add_argument('-token',
                       type=str,
                       default='',
                       help='Travis API token')
        o.add_argument('-repo',
                       type=str,
                       default='mozillasecurity/orion',
                       help='Travis repository slug')
        o.add_argument('-pro',
                       action='store_true',
                       default=False,
                       help='Travis professional account')
        o.add_argument('-conf',
                       metavar='path',
                       type=argparse.FileType(),
                       default=os.path.join(cls.HOME, '.travis.yml'),
                       help='Travis build configuration')
        o.add_argument('-h', '-help', '--help',
                       action='help',
                       help=argparse.SUPPRESS)
        o.add_argument('-version',
                       action='version',
                       version='%(prog)s rev {}'.format(Git.revision()),
                       help=argparse.SUPPRESS)
        # fmt: on
        return parser.parse_args()

    @classmethod
    def main(cls):
        """Entrypoint for the MonorepoManager.
        """
        logging.basicConfig(
            format="[Monorepo] %(name)s (%(funcName)s) %(levelname)s: %(message)s",
            level=logging.DEBUG,
        )

        args = cls.parse_args()

        if args.ci == "travis":
            try:
                Travis().run(args)
            except MonorepoManagerException as msg:
                logging.error(msg)
                return 1

        if args.ci == "travis-api":
            try:
                TravisAPI().run(args)
            except MonorepoManagerException as msg:
                logging.error(msg)
                return 1

        return 0


if __name__ == "__main__":
    sys.exit(MonorepoManager.main())<|MERGE_RESOLUTION|>--- conflicted
+++ resolved
@@ -184,23 +184,12 @@
         version = "{}-latest".format(arch) if arch else "latest"
         # fmt: off
         command = [
-<<<<<<< HEAD
-            'docker', 'run', '--rm',
-            '-v', '/var/run/docker.sock:/var/run/docker.sock',
-            '-v', '{}/:/tmp/tests/'.format(testpath),
-            'gcr.io/gcp-runtimes/container-structure-test:latest',
-            'test',
-            '--image', '{}/{}:latest'.format(DockerHub.ORG, self.service)
-=======
             "docker", "run", "--rm",
             "-v", "/var/run/docker.sock:/var/run/docker.sock",
             "-v", "{}/:/tmp/tests/".format(testpath),
             "gcr.io/gcp-runtimes/container-structure-test:latest",
             "test",
-            "--quiet",
-            "--image",
-            "{}:{}".format(self.repository, version),
->>>>>>> 9ebe5850
+            "--image", "{}:{}".format(self.repository, version),
         ]
         # fmt: on
         for name in confs:
@@ -231,11 +220,11 @@
     def has_trigger(self, commit_range, path="."):
         """Returns folders which changed within a commit range.
         """
-        commits = subprocess.check_output(['git', 'show', '--shortstat', commit_range]).decode('utf-8')
+        commits = subprocess.check_output(["git", "show", "--shortstat", commit_range]).decode("utf-8")
 
         # look in commit message for a force-rebuild command
-        if '/force-rebuild' in commits:
-            self.logger.info('/force-rebuild command found.')
+        if "/force-rebuild" in commits:
+            self.logger.info("/force-rebuild command found.")
             return self.find_services(path)
 
         self.logger.info('Finding containers that changed in "%s"', commit_range)
@@ -248,12 +237,8 @@
             for line in diff
             if os.path.dirname(line)
         }
-<<<<<<< HEAD
-        self.logger.info('The following folders contain changes: %s', folders)
-
-=======
         self.logger.info("The following folders contain changes: %s", folders)
->>>>>>> 9ebe5850
+
         return folders
 
 
