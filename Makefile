# This Source Code Form is subject to the terms of the Mozilla Public
# License, v. 2.0. If a copy of the MPL was not distributed with this
# file, You can obtain one at http://mozilla.org/MPL/2.0/.
.PHONY: login ling_scripts lint_dockers lint test help

SHELL=bash
BASH_FUNC_retry%%=() { \
	i=0; \
	while [ $$i -lt 9 ]; do \
		"$$@" && return || { echo "$$@ failed, retrying after 30s..." 1>&2; sleep 30; }; \
		i="$${i+1}"; \
	done; \
	"$$@"; \
}
export BASH_FUNC_retry%%

login: ## Login to Docker Hub
	docker login --username="$(DOCKER_USER)"

lint_scripts: ## Lint shellscripts
<<<<<<< HEAD
	retry docker pull mozillasecurity/linter
=======
	docker pull mozillasecurity/linter:latest
>>>>>>> 9ebe5850
	find . -not -path '*/\.*' \
		-exec /bin/bash -c '[ $$(file -b --mime-type {}) == "text/x-shellscript" ]' /bin/bash '{}' ';' \
		-print | xargs docker run --rm -v "$(PWD)":/mnt mozillasecurity/linter shellcheck -x -a -Calways

lint_dockers: ## Lint Dockerfiles
<<<<<<< HEAD
	retry docker pull mozillasecurity/linter
=======
	docker pull mozillasecurity/linter:latest
>>>>>>> 9ebe5850
	find . -type f -name "Dockerfile" ! -path '*/windows/*' | xargs docker run --rm -v "$(PWD)":/mnt mozillasecurity/linter hadolint \
		--ignore DL3002 \
		--ignore DL3003 \
		--ignore DL3007 \
		--ignore DL3008 \
		--ignore DL3009 \
		--ignore DL3013 \
		--ignore DL3018 \
		--ignore DL4001 \
		--ignore DL4006 \
		--ignore SC2086

lint: lint_scripts lint_dockers

test:
	docker run --rm \
		-v /var/run/docker.sock:/var/run/docker.sock \
		-v "$(PWD)/base/fuzzos/tests":/tests \
		gcr.io/gcp-runtimes/container-structure-test:latest \
			test \
			--quiet \
			--image mozillasecurity/fuzzos:latest \
			--config /tests/fuzzos_metadata_test.yaml \
			--config /tests/fuzzos_command_test.yaml

help: ## Show this help message.
	@echo 'Usage: make [command] ...'
	@echo
	@echo "Available commands:"
	@grep -E "^(.+)\:\ ##\ (.+)" ${MAKEFILE_LIST} | column -t -c 2 -s ":#"<|MERGE_RESOLUTION|>--- conflicted
+++ resolved
@@ -18,21 +18,13 @@
 	docker login --username="$(DOCKER_USER)"
 
 lint_scripts: ## Lint shellscripts
-<<<<<<< HEAD
-	retry docker pull mozillasecurity/linter
-=======
-	docker pull mozillasecurity/linter:latest
->>>>>>> 9ebe5850
+	retry docker pull mozillasecurity/linter:latest
 	find . -not -path '*/\.*' \
 		-exec /bin/bash -c '[ $$(file -b --mime-type {}) == "text/x-shellscript" ]' /bin/bash '{}' ';' \
 		-print | xargs docker run --rm -v "$(PWD)":/mnt mozillasecurity/linter shellcheck -x -a -Calways
 
 lint_dockers: ## Lint Dockerfiles
-<<<<<<< HEAD
-	retry docker pull mozillasecurity/linter
-=======
-	docker pull mozillasecurity/linter:latest
->>>>>>> 9ebe5850
+	retry docker pull mozillasecurity/linter:latest
 	find . -type f -name "Dockerfile" ! -path '*/windows/*' | xargs docker run --rm -v "$(PWD)":/mnt mozillasecurity/linter hadolint \
 		--ignore DL3002 \
 		--ignore DL3003 \
